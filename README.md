# prefect-dask - Coordinate, and parallelize, your dataflow

<p align="center">
    <img src="https://user-images.githubusercontent.com/15331990/211682578-3e341709-6509-4c95-a6af-3b1160fe2961.png" width=40% height=40%>
    <br>
    <a href="https://pypi.python.org/pypi/prefect-dask/" alt="PyPI version">
        <img alt="PyPI" src="https://img.shields.io/pypi/v/prefect-dask?color=0052FF&labelColor=090422"></a>
    <a href="https://github.com/PrefectHQ/prefect-dask/" alt="Stars">
        <img src="https://img.shields.io/github/stars/PrefectHQ/prefect-dask?color=0052FF&labelColor=090422" /></a>
    <a href="https://pepy.tech/badge/prefect-dask/" alt="Downloads">
        <img src="https://img.shields.io/pypi/dm/prefect-dask?color=0052FF&labelColor=090422" /></a>
    <a href="https://github.com/PrefectHQ/prefect-dask/pulse" alt="Activity">
        <img src="https://img.shields.io/github/commit-activity/m/PrefectHQ/prefect-dask?color=0052FF&labelColor=090422" /></a>
    <br>
    <a href="https://prefect-community.slack.com" alt="Slack">
        <img src="https://img.shields.io/badge/slack-join_community-red.svg?color=0052FF&labelColor=090422&logo=slack" /></a>
    <a href="https://discourse.prefect.io/" alt="Discourse">
        <img src="https://img.shields.io/badge/discourse-browse_forum-red.svg?color=0052FF&labelColor=090422&logo=discourse" /></a>
</p>

Visit the full docs [here](https://PrefectHQ.github.io/prefect-dask) to see additional examples and the API reference.

The `prefect-dask` collection makes it easy to include distributed processing for your flows. Check out the examples below to get started!

## Integrate with Prefect flows

Perhaps you're already working with Prefect flows. Say your flow downloads many images to train your machine learning model. Unfortunately, it takes a long time to download your flows because your code is running sequentially.

After installing `prefect-dask` you can parallelize your flow in three simple steps:

1. Add the import: `from prefect_dask import DaskTaskRunner`
2. Specify the task runner in the flow decorator: `@flow(task_runner=DaskTaskRunner)`
3. Submit tasks to the flow's task runner: `a_task.submit(*args, **kwargs)`
The parallelized code  runs in about 1/3 of the time in our test!  And that's without distributing the workload over multiple machines.
Here's the before and after!

=== "Before"

    ```python hl_lines="1"
    # Completed in 15.2 seconds

    from typing import List
    from pathlib import Path

    import httpx
    from prefect import flow, task


<<<<<<< HEAD
```python
from prefect import flow
from prefect_dask.task_runners import DaskTaskRunner

@flow(task_runner=DaskTaskRunner(address="http://my-dask-cluster"))
def my_flow():
    ...
```

`DaskTaskRunner` accepts the following optional parameters:

| Parameter      | Description                                                                                                                                                           |
|----------------|-----------------------------------------------------------------------------------------------------------------------------------------------------------------------|
| cluster        | Currently running Dask cluster, `dask.distributed.Cluster` (or subclass).                                                                                             |
| address        | Address of a currently running Dask scheduler.                                                                                                                        |
| cluster_class  | The cluster class to use when creating a temporary Dask cluster. It can be either the full class name (for example, `"distributed.LocalCluster"`), or the class itself. |
| cluster_kwargs | Additional kwargs to pass to the `cluster_class` when creating a temporary Dask cluster.                                                                              |
| adapt_kwargs   | Additional kwargs to pass to `cluster.adapt` when creating a temporary Dask cluster. Note that adaptive scaling is only enabled if `adapt_kwargs` are provided.       |
| client_kwargs  | Additional kwargs to use when creating a [`dask.distributed.Client`](https://distributed.dask.org/en/latest/api.html#client).                                         |

!!! warning "Multiprocessing safety"
    Note that, because the `DaskTaskRunner` uses multiprocessing, calls to flows
    in scripts must be guarded with `if __name__ == "__main__":` or you will encounter 
    warnings and errors.

If you don't provide a `cluster` object or the `address` of a Dask scheduler, Prefect creates a temporary local cluster automatically. The number of workers used is based on the number of cores available to your execution environment. The default provides a mix of processes and threads that should work well for most workloads. If you want to specify this explicitly, you can pass values for `n_workers` or `threads_per_worker` to `cluster_kwargs`.

```python
# Use 4 worker processes, each with 2 threads
DaskTaskRunner(
    cluster_kwargs={"n_workers": 4, "threads_per_worker": 2}
)
```
=======
    URL_FORMAT = (
        "https://www.cpc.ncep.noaa.gov/products/NMME/archive/"
        "{year:04d}{month:02d}0800/current/images/nino34.rescaling.ENSMEAN.png"
    )
>>>>>>> 5e1c86a8

    @task
    def download_image(year: int, month: int, directory: Path) -> Path:
        # download image from URL
        url = URL_FORMAT.format(year=year, month=month)
        resp = httpx.get(url)

        # save content to directory/YYYYMM.png
        file_path = (directory / url.split("/")[-1]).with_stem(f"{year:04d}{month:02d}")
        file_path.write_bytes(resp.content)
        return file_path

    @flow
    def download_nino_34_plumes_from_year(year: int) -> List[Path]:
        # create a directory to hold images
        directory = Path("data")
        directory.mkdir(exist_ok=True)

        # download all images
        file_paths = []
        for month in range(1, 12 + 1):
            file_path = download_image(year, month, directory)
            file_paths.append(file_path)
        return file_paths

    if __name__ == "__main__":
        download_nino_34_plumes_from_year(2022)
    ```

=== "After"

    ```python hl_lines="1 8 26 35"
    # Completed in 5.7 seconds

    from typing import List
    from pathlib import Path

    import httpx
    from prefect import flow, task
    from prefect_dask import DaskTaskRunner

    URL_FORMAT = (
        "https://www.cpc.ncep.noaa.gov/products/NMME/archive/"
        "{year:04d}{month:02d}0800/current/images/nino34.rescaling.ENSMEAN.png"
    )

    @task
    def download_image(year: int, month: int, directory: Path) -> Path:
        # download image from URL
        url = URL_FORMAT.format(year=year, month=month)
        resp = httpx.get(url)

        # save content to directory/YYYYMM.png
        file_path = (directory / url.split("/")[-1]).with_stem(f"{year:04d}{month:02d}")
        file_path.write_bytes(resp.content)
        return file_path

    @flow(task_runner=DaskTaskRunner(cluster_kwargs={"processes": False}))
    def download_nino_34_plumes_from_year(year: int) -> List[Path]:
        # create a directory to hold images
        directory = Path("data")
        directory.mkdir(exist_ok=True)

        # download all images
        file_paths = []
        for month in range(1, 12 + 1):
            file_path = download_image.submit(year, month, directory)
            file_paths.append(file_path)
        return file_paths

    if __name__ == "__main__":
        download_nino_34_plumes_from_year(2022)
    ```

The original flow completes in 15.2 seconds.

However, with just a few minor tweaks, we were able to reduce the runtime by nearly **three** folds, down to just **5.7** seconds!

## Integrate with Dask client/cluster and collections

Suppose you have an existing Dask client/cluster and collection, like a `dask.dataframe.DataFrame`, and you want to add observability.

With `prefect-dask`, there's no major overhaul necessary because Prefect was designed with incremental adoption in mind! It's as easy as:

1. Adding the imports
2. Sprinkling a few `task` and `flow` decorators
3. Specifying the task runner and client's address in the flow decorator
4. Submitting the tasks to the flow's task runner

=== "Before"

    ```python
    import dask.dataframe
    import dask.distributed



    client = dask.distributed.Client()


    def read_data(start: str, end: str) -> dask.dataframe.DataFrame:
        df = dask.datasets.timeseries(start, end, partition_freq="4w")
        return df


    def process_data(df: dask.dataframe.DataFrame) -> dask.dataframe.DataFrame:
        with get_dask_client():
            df_yearly_avg = df.groupby(df.index.year).mean()
            return df_yearly_avg.compute()


    def dask_pipeline():
        df = read_data("1988", "2022")
        df_yearly_average = process_data(df)
        return df_yearly_average

    dask_pipeline()
    ```


=== "After"

    ```python hl_lines="3 4 8 13 19 21 22"
    import dask.dataframe
    import dask.distributed
    from prefect import flow, task
    from prefect_dask import DaskTaskRunner, get_dask_client

    client = dask.distributed.Client()

<<<<<<< HEAD
You can also pass in a cluster object:

```python
# Create a local cluster and then connect to it
cluster = distributed.LocalCluster()
DaskTaskRunner(cluster=cluster)
```

When you pass an existing cluster object, this will automatically use the correct address and
any `distributed.Security` configuration set on the cluster.

### Adaptive scaling
=======
    @task
    def read_data(start: str, end: str) -> dask.dataframe.DataFrame:
        df = dask.datasets.timeseries(start, end, partition_freq="4w")
        return df
>>>>>>> 5e1c86a8

    @task
    def process_data(df: dask.dataframe.DataFrame) -> dask.dataframe.DataFrame:
        with get_dask_client():
            df_yearly_avg = df.groupby(df.index.year).mean()
            return df_yearly_avg.compute()

    @flow(task_runner=DaskTaskRunner(address=client.scheduler.address))
    def dask_pipeline():
        df = read_data.submit("1988", "2022")
        df_yearly_average = process_data.submit(df)
        return df_yearly_average

    dask_pipeline()
    ```

Now, you can conveniently see when each task completed, both in the terminal and the UI!

```bash
14:10:09.845 | INFO    | prefect.engine - Created flow run 'chocolate-pony' for flow 'dask-flow'
14:10:09.847 | INFO    | prefect.task_runner.dask - Connecting to an existing Dask cluster at tcp://127.0.0.1:59255
14:10:09.857 | INFO    | distributed.scheduler - Receive client connection: Client-8c1e0f24-9133-11ed-800e-86f2469c4e7a
14:10:09.859 | INFO    | distributed.core - Starting established connection to tcp://127.0.0.1:59516
14:10:09.862 | INFO    | prefect.task_runner.dask - The Dask dashboard is available at http://127.0.0.1:8787/status
14:10:11.344 | INFO    | Flow run 'chocolate-pony' - Created task run 'read_data-5bc97744-0' for task 'read_data'
14:10:11.626 | INFO    | Flow run 'chocolate-pony' - Submitted task run 'read_data-5bc97744-0' for execution.
14:10:11.795 | INFO    | Flow run 'chocolate-pony' - Created task run 'process_data-090555ba-0' for task 'process_data'
14:10:11.798 | INFO    | Flow run 'chocolate-pony' - Submitted task run 'process_data-090555ba-0' for execution.
14:10:13.279 | INFO    | Task run 'read_data-5bc97744-0' - Finished in state Completed()
14:11:43.539 | INFO    | Task run 'process_data-090555ba-0' - Finished in state Completed()
14:11:43.883 | INFO    | Flow run 'chocolate-pony' - Finished in state Completed('All states completed.')
```

## Resources

For additional examples, check out the [Usage Guide](usage_guide)!

### Installation

Get started by installing `prefect-dask`!

=== "pip"

    ```bash
    pip install -U prefect-dask
    ```

=== "conda"

    ```bash
    conda install -c conda-forge prefect-dask
    ```

Requires an installation of Python 3.7+.

We recommend using a Python virtual environment manager such as pipenv, conda, or virtualenv.

These tasks are designed to work with Prefect 2. For more information about how to use Prefect, please refer to the [Prefect documentation](https://docs.prefect.io/).

### Feedback

If you encounter any bugs while using `prefect-dask`, feel free to open an issue in the [prefect-dask](https://github.com/PrefectHQ/prefect-dask) repository.

If you have any questions or issues while using `prefect-dask`, you can find help in either the [Prefect Discourse forum](https://discourse.prefect.io/) or the [Prefect Slack community](https://prefect.io/slack).

Feel free to star or watch [`prefect-dask`](https://github.com/PrefectHQ/prefect-dask) for updates too!

### Contributing

If you'd like to help contribute to fix an issue or add a feature to `prefect-dask`, please [propose changes through a pull request from a fork of the repository](https://docs.github.com/en/pull-requests/collaborating-with-pull-requests/proposing-changes-to-your-work-with-pull-requests/creating-a-pull-request-from-a-fork).

Here are the steps:

1. [Fork the repository](https://docs.github.com/en/get-started/quickstart/fork-a-repo#forking-a-repository)
2. [Clone the forked repository](https://docs.github.com/en/get-started/quickstart/fork-a-repo#cloning-your-forked-repository)
3. Install the repository and its dependencies:
```
pip install -e ".[dev]"
```
4. Make desired changes
5. Add tests
6. Insert an entry to [CHANGELOG.md](https://github.com/PrefectHQ/prefect-dask/blob/main/CHANGELOG.md)
7. Install `pre-commit` to perform quality checks prior to commit:
```
pre-commit install
```
8. `git commit`, `git push`, and create a pull request<|MERGE_RESOLUTION|>--- conflicted
+++ resolved
@@ -35,7 +35,6 @@
 Here's the before and after!
 
 === "Before"
-
     ```python hl_lines="1"
     # Completed in 15.2 seconds
 
@@ -45,47 +44,10 @@
     import httpx
     from prefect import flow, task
 
-
-<<<<<<< HEAD
-```python
-from prefect import flow
-from prefect_dask.task_runners import DaskTaskRunner
-
-@flow(task_runner=DaskTaskRunner(address="http://my-dask-cluster"))
-def my_flow():
-    ...
-```
-
-`DaskTaskRunner` accepts the following optional parameters:
-
-| Parameter      | Description                                                                                                                                                           |
-|----------------|-----------------------------------------------------------------------------------------------------------------------------------------------------------------------|
-| cluster        | Currently running Dask cluster, `dask.distributed.Cluster` (or subclass).                                                                                             |
-| address        | Address of a currently running Dask scheduler.                                                                                                                        |
-| cluster_class  | The cluster class to use when creating a temporary Dask cluster. It can be either the full class name (for example, `"distributed.LocalCluster"`), or the class itself. |
-| cluster_kwargs | Additional kwargs to pass to the `cluster_class` when creating a temporary Dask cluster.                                                                              |
-| adapt_kwargs   | Additional kwargs to pass to `cluster.adapt` when creating a temporary Dask cluster. Note that adaptive scaling is only enabled if `adapt_kwargs` are provided.       |
-| client_kwargs  | Additional kwargs to use when creating a [`dask.distributed.Client`](https://distributed.dask.org/en/latest/api.html#client).                                         |
-
-!!! warning "Multiprocessing safety"
-    Note that, because the `DaskTaskRunner` uses multiprocessing, calls to flows
-    in scripts must be guarded with `if __name__ == "__main__":` or you will encounter 
-    warnings and errors.
-
-If you don't provide a `cluster` object or the `address` of a Dask scheduler, Prefect creates a temporary local cluster automatically. The number of workers used is based on the number of cores available to your execution environment. The default provides a mix of processes and threads that should work well for most workloads. If you want to specify this explicitly, you can pass values for `n_workers` or `threads_per_worker` to `cluster_kwargs`.
-
-```python
-# Use 4 worker processes, each with 2 threads
-DaskTaskRunner(
-    cluster_kwargs={"n_workers": 4, "threads_per_worker": 2}
-)
-```
-=======
     URL_FORMAT = (
         "https://www.cpc.ncep.noaa.gov/products/NMME/archive/"
         "{year:04d}{month:02d}0800/current/images/nino34.rescaling.ENSMEAN.png"
     )
->>>>>>> 5e1c86a8
 
     @task
     def download_image(year: int, month: int, directory: Path) -> Path:
@@ -216,25 +178,10 @@
 
     client = dask.distributed.Client()
 
-<<<<<<< HEAD
-You can also pass in a cluster object:
-
-```python
-# Create a local cluster and then connect to it
-cluster = distributed.LocalCluster()
-DaskTaskRunner(cluster=cluster)
-```
-
-When you pass an existing cluster object, this will automatically use the correct address and
-any `distributed.Security` configuration set on the cluster.
-
-### Adaptive scaling
-=======
     @task
     def read_data(start: str, end: str) -> dask.dataframe.DataFrame:
         df = dask.datasets.timeseries(start, end, partition_freq="4w")
         return df
->>>>>>> 5e1c86a8
 
     @task
     def process_data(df: dask.dataframe.DataFrame) -> dask.dataframe.DataFrame:
