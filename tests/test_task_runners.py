--- conflicted
+++ resolved
@@ -148,12 +148,11 @@
             assert isinstance(state, State), "wait should return a state"
             assert state.name == "Crashed"
 
-<<<<<<< HEAD
     def test_cluster_not_asynchronous(self):
         with pytest.raises(ValueError, match="The cluster must have"):
             with distributed.LocalCluster(n_workers=2) as cluster:
                 DaskTaskRunner(cluster=cluster)
-=======
+
     def test_dask_task_key_has_prefect_task_name(self):
         task_runner = DaskTaskRunner()
 
@@ -172,5 +171,4 @@
         # ensure task run name is in key
         assert all(future.key.startswith("my_task-") for future in futures)
         # ensure flow run retries is in key
-        assert all(future.key.endswith("-1") for future in futures)
->>>>>>> db133869
+        assert all(future.key.endswith("-1") for future in futures)