import asyncio
import logging
import sys
from functools import partial
from uuid import uuid4

import cloudpickle
import distributed
import prefect.engine
import pytest
from distributed import LocalCluster
from distributed.scheduler import KilledWorker
from prefect import flow, get_run_logger, task
from prefect.client.schemas import TaskRun
from prefect.server.schemas.states import StateType
from prefect.states import State
from prefect.task_runners import TaskConcurrencyType
from prefect.testing.fixtures import (  # noqa: F401
    hosted_api_server,
    use_hosted_api_server,
)
from prefect.testing.standard_test_suites import TaskRunnerStandardTestSuite
from prefect.testing.utilities import exceptions_equal

from prefect_dask import DaskTaskRunner


@pytest.fixture(scope="session")
def event_loop(request):
    """
    Redefine the event loop to support session/module-scoped fixtures;
    see https://github.com/pytest-dev/pytest-asyncio/issues/68
    When running on Windows we need to use a non-default loop for subprocess support.
    """
    if sys.platform == "win32" and sys.version_info >= (3, 8):
        asyncio.set_event_loop_policy(asyncio.WindowsProactorEventLoopPolicy())

    policy = asyncio.get_event_loop_policy()

    if sys.version_info < (3, 8) and sys.platform != "win32":
        from prefect.utilities.compat import ThreadedChildWatcher

        # Python < 3.8 does not use a `ThreadedChildWatcher` by default which can
        # lead to errors in tests as the previous default `SafeChildWatcher`  is not
        # compatible with threaded event loops.
        policy.set_child_watcher(ThreadedChildWatcher())

    loop = policy.new_event_loop()

    # configure asyncio logging to capture long running tasks
    asyncio_logger = logging.getLogger("asyncio")
    asyncio_logger.setLevel("WARNING")
    asyncio_logger.addHandler(logging.StreamHandler())
    loop.set_debug(True)
    loop.slow_callback_duration = 0.25

    try:
        yield loop
    finally:
        loop.close()

    # Workaround for failures in pytest_asyncio 0.17;
    # see https://github.com/pytest-dev/pytest-asyncio/issues/257
    policy.set_event_loop(loop)


@pytest.fixture
<<<<<<< HEAD
async def dask_task_runner_with_existing_cluster(use_hosted_orion):  # noqa
    """
    Generate a dask task runner that's connected to a local cluster
    """
    async with distributed.LocalCluster(n_workers=2, asynchronous=True) as cluster:
        yield DaskTaskRunner(cluster=cluster)


@pytest.fixture
def dask_task_runner_with_existing_cluster_address(use_hosted_orion):  # noqa
=======
def dask_task_runner_with_existing_cluster(use_hosted_api_server):  # noqa
>>>>>>> abc9d524
    """
    Generate a dask task runner that's connected to a local cluster
    """
    with distributed.LocalCluster(n_workers=2) as cluster:
        with distributed.Client(cluster) as client:
            address = client.scheduler.address
            yield DaskTaskRunner(address=address)


@pytest.fixture
def dask_task_runner_with_process_pool():
    yield DaskTaskRunner(cluster_kwargs={"processes": True})


@pytest.fixture
def dask_task_runner_with_thread_pool():
    yield DaskTaskRunner(cluster_kwargs={"processes": False})


@pytest.fixture
def default_dask_task_runner():
    yield DaskTaskRunner()


class TestDaskTaskRunner(TaskRunnerStandardTestSuite):
    @pytest.fixture(
        params=[
            default_dask_task_runner,
            dask_task_runner_with_existing_cluster,
            dask_task_runner_with_existing_cluster_address,
            dask_task_runner_with_process_pool,
            dask_task_runner_with_thread_pool,
        ]
    )
    def task_runner(self, request):
        yield request.getfixturevalue(
            request.param._pytestfixturefunction.name or request.param.__name__
        )

    async def test_is_pickleable_after_start(self, task_runner):
        """
        The task_runner must be picklable as it is attached to `PrefectFuture` objects
        Reimplemented to set Dask client as default to allow unpickling
        """
        task_runner.client_kwargs["set_as_default"] = True
        async with task_runner.start():
            pickled = cloudpickle.dumps(task_runner)
            unpickled = cloudpickle.loads(pickled)
            assert isinstance(unpickled, type(task_runner))

    @pytest.mark.parametrize("exception", [KeyboardInterrupt(), ValueError("test")])
    async def test_wait_captures_exceptions_as_crashed_state(
        self, task_runner, exception
    ):
        """
        Dask wraps the exception, interrupts will result in "Cancelled" tasks
        or "Killed" workers while normal errors will result in the raw error with Dask.
        We care more about the crash detection and
        lack of re-raise here than the equality of the exception.
        """
        if task_runner.concurrency_type != TaskConcurrencyType.PARALLEL:
            pytest.skip(
                f"This will abort the run for "
                f"{task_runner.concurrency_type} task runners."
            )

        task_run = TaskRun(flow_run_id=uuid4(), task_key="foo", dynamic_key="bar")

        async def fake_orchestrate_task_run():
            raise exception

        async with task_runner.start():
            await task_runner.submit(
                key=task_run.id,
                call=partial(fake_orchestrate_task_run),
            )

            state = await task_runner.wait(task_run.id, 5)
            assert state is not None, "wait timed out"
            assert isinstance(state, State), "wait should return a state"
            assert state.type == StateType.CRASHED

    @pytest.mark.parametrize(
        "exceptions",
        [
            (KeyboardInterrupt(), KilledWorker),
            (ValueError("test"), ValueError),
        ],
    )
    async def test_exception_to_crashed_state_in_flow_run(
        self, exceptions, task_runner, monkeypatch
    ):
        if task_runner.concurrency_type != TaskConcurrencyType.PARALLEL:
            pytest.skip(
                f"This will abort the run for "
                f"{task_runner.concurrency_type} task runners."
            )

        (raised_exception, state_exception_type) = exceptions

        def throws_exception_before_task_begins(
            task,
            task_run,
            parameters,
            wait_for,
            result_factory,
            settings,
            *args,
            **kwds,
        ):
            """
            Simulates an exception occurring while a remote task runner is attempting
            to unpickle and run a Prefect task.
            """
            raise raised_exception

        monkeypatch.setattr(
            prefect.engine, "begin_task_run", throws_exception_before_task_begins
        )

        @task()
        def test_task():
            logger = get_run_logger()
            logger.info("Dask should raise an exception before this task runs.")

        @flow(task_runner=task_runner)
        def test_flow():
            future = test_task.submit()
            future.wait(10)

        # ensure that the type of exception raised by the flow matches the type of
        # exception we expected the task runner to receive.
        with pytest.raises(state_exception_type) as exc:
            await test_flow()
            # If Dask passes the same exception type back, it should pass
            # the equality check
            if type(raised_exception) == state_exception_type:
                assert exceptions_equal(raised_exception, exc)

    def test_cluster_not_asynchronous(self):
        with pytest.raises(ValueError, match="The cluster must have"):
            with distributed.LocalCluster(n_workers=2) as cluster:
                DaskTaskRunner(cluster=cluster)

    def test_dask_task_key_has_prefect_task_name(self):
        task_runner = DaskTaskRunner()

        @task
        def my_task():
            return 1

        @flow(task_runner=task_runner)
        def my_flow():
            my_task.submit()
            my_task.submit()
            my_task.submit()

        my_flow()
        futures = task_runner._dask_futures.values()
        # ensure task run name is in key
        assert all(future.key.startswith("my_task-") for future in futures)
        # ensure flow run retries is in key
        assert all(future.key.endswith("-1") for future in futures)

    async def test_dask_cluster_adapt_is_properly_called(self):
        # mock of cluster instances with synchronous adapt method like
        # dask_kubernetes.classic.kubecluster.KubeCluster
        class MockDaskCluster(LocalCluster):
            def __init__(self, asynchronous: bool):
                self._adapt_called = False
                super().__init__(asynchronous=asynchronous)

            def adapt(self, **kwargs):
                self._adapt_called = True

        # mock of cluster instances with asynchronous adapt method like
        # dask_kubernetes.operator.kubecluster.KubeCluster
        class AsyncMockDaskCluster(MockDaskCluster):
            async def adapt(self, **kwargs):
                self._adapt_called = True

        for task_runner_class in [MockDaskCluster, AsyncMockDaskCluster]:
            # the adapt_kwargs argument triggers the calls to the adapt method
            task_runner = DaskTaskRunner(
                cluster_class=task_runner_class,
                adapt_kwargs={"minimum": 1, "maximum": 1},
            )
            async with task_runner.start():
                assert task_runner._cluster._adapt_called<|MERGE_RESOLUTION|>--- conflicted
+++ resolved
@@ -65,8 +65,7 @@
 
 
 @pytest.fixture
-<<<<<<< HEAD
-async def dask_task_runner_with_existing_cluster(use_hosted_orion):  # noqa
+async def dask_task_runner_with_existing_cluster(use_hosted_api_server):  # noqa
     """
     Generate a dask task runner that's connected to a local cluster
     """
@@ -74,11 +73,7 @@
         yield DaskTaskRunner(cluster=cluster)
 
 
-@pytest.fixture
-def dask_task_runner_with_existing_cluster_address(use_hosted_orion):  # noqa
-=======
 def dask_task_runner_with_existing_cluster(use_hosted_api_server):  # noqa
->>>>>>> abc9d524
     """
     Generate a dask task runner that's connected to a local cluster
     """
