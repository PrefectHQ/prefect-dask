# Changelog

All notable changes to this project will be documented in this file.

The format is based on [Keep a Changelog](https://keepachangelog.com/en/1.0.0/),
and this project adheres to [Semantic Versioning](https://semver.org/spec/v2.0.0.html).

## Unreleased

### Added

<<<<<<< HEAD
- Updated `DaskTaskRunner` to accept `dask.deploy.Cluster` object for connecting to existing cluster - [#29](https://github.com/PrefectHQ/prefect-dask/pull/29)
=======
- `get_dask_client` and `get_async_dask_client` allowing for distributed computation within a task - [#33](https://github.com/PrefectHQ/prefect-dask/pull/33)
>>>>>>> 044342f7

### Changed

### Deprecated

### Removed

### Fixed

- Make the task names that appear in the Dask dashboard match the Prefect task names - [#31](https://github.com/PrefectHQ/prefect-dask/pull/31)

### Security

## 0.2.0

Released on September 5th, 2022.

### Fixed

- Updated `DaskTaskRunner` to be compatible with the updated `TaskRunner` interface in the Prefect Core library (v2.3.0) - [#21](https://github.com/PrefectHQ/prefect-dask/pull/21)
- Fixed a bug where `optimize_futures` was awaiting `visit_collection`, leading to strange behavior - [#21](https://github.com/PrefectHQ/prefect-dask/pull/21)

## 0.1.2

Released on July 20th, 2022.

- Updated `DaskTaskRunner` to be compatible with core Prefect library (v2.0b9) - [#15](https://github.com/PrefectHQ/prefect-dask/pull/15)

## 0.1.1

Released on July 8th, 2022.

### Changed

- Updated `DaskTaskRunner` to be compatible with core Prefect library (v2.08b) - [#12](https://github.com/PrefectHQ/prefect-dask/pull/12)

## 0.1.0

Released on June 7th, 2022.

### Added

- Migrated `DaskTaskRunner` from core Prefect library - [#2](https://github.com/PrefectHQ/prefect-dask/pull/2)
- Expanded documentation [#9](https://github.com/PrefectHQ/prefect-dask/pull/9)<|MERGE_RESOLUTION|>--- conflicted
+++ resolved
@@ -9,11 +9,8 @@
 
 ### Added
 
-<<<<<<< HEAD
 - Updated `DaskTaskRunner` to accept `dask.deploy.Cluster` object for connecting to existing cluster - [#29](https://github.com/PrefectHQ/prefect-dask/pull/29)
-=======
 - `get_dask_client` and `get_async_dask_client` allowing for distributed computation within a task - [#33](https://github.com/PrefectHQ/prefect-dask/pull/33)
->>>>>>> 044342f7
 
 ### Changed
 
