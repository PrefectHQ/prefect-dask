--- conflicted
+++ resolved
@@ -9,12 +9,9 @@
 
 ### Added
 
-<<<<<<< HEAD
 - Updated `DaskTaskRunner` to accept `dask.deploy.Cluster` object for connecting to existing cluster - [#29](https://github.com/PrefectHQ/prefect-dask/pull/29)
 - `get_dask_client` and `get_async_dask_client` allowing for distributed computation within a task - [#33](https://github.com/PrefectHQ/prefect-dask/pull/33)
 
-=======
->>>>>>> 5e1c86a8
 ### Changed
 
 ### Deprecated
