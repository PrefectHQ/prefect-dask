--- conflicted
+++ resolved
@@ -1,10 +1,6 @@
 {
   "template": "https://github.com/PrefectHQ/prefect-collection-template",
-<<<<<<< HEAD
-  "commit": "3c5021eb384ee89bf1315a05f7254000de97946d",
-=======
   "commit": "a592f007ef24c0ada2527f0822e980571a5ae89f",
->>>>>>> 7c45cf5c
   "context": {
     "cookiecutter": {
       "full_name": "Prefect Technologies, Inc.",
