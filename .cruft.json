{
  "template": "https://github.com/PrefectHQ/prefect-collection-template",
<<<<<<< HEAD
  "commit": "e3d7ae506a6c84fdb78d2e74177833d625d72198",
=======
  "commit": "5fc733df6d1eaa5d560de4d81dd727245f2bb697",
>>>>>>> ba072b2c
  "context": {
    "cookiecutter": {
      "full_name": "Prefect Technologies, Inc.",
      "email": "help@prefect.io",
      "github_organization": "PrefectHQ",
      "collection_name": "prefect-dask",
      "collection_slug": "prefect_dask",
      "collection_short_description": "Prefect integrations with the Dask execution framework.",
      "_copy_without_render": [
        ".github/workflows/*.yml"
      ],
      "_template": "https://github.com/PrefectHQ/prefect-collection-template"
    }
  },
  "directory": null,
  "checkout": null
}<|MERGE_RESOLUTION|>--- conflicted
+++ resolved
@@ -1,10 +1,6 @@
 {
   "template": "https://github.com/PrefectHQ/prefect-collection-template",
-<<<<<<< HEAD
-  "commit": "e3d7ae506a6c84fdb78d2e74177833d625d72198",
-=======
   "commit": "5fc733df6d1eaa5d560de4d81dd727245f2bb697",
->>>>>>> ba072b2c
   "context": {
     "cookiecutter": {
       "full_name": "Prefect Technologies, Inc.",
