{
  "template": "https://github.com/PrefectHQ/prefect-collection-template",
<<<<<<< HEAD
  "commit": "ff7c2498c022e0722e9ed99a09e7bc58d22b94d9",
=======
  "commit": "e3d7ae506a6c84fdb78d2e74177833d625d72198",
>>>>>>> ae01dd48
  "context": {
    "cookiecutter": {
      "full_name": "Prefect Technologies, Inc.",
      "email": "help@prefect.io",
      "github_organization": "PrefectHQ",
      "collection_name": "prefect-dask",
      "collection_slug": "prefect_dask",
      "collection_short_description": "Prefect integrations with the Dask execution framework.",
      "_copy_without_render": [
        ".github/workflows/*.yml"
      ],
      "_template": "https://github.com/PrefectHQ/prefect-collection-template"
    }
  },
  "directory": null,
  "checkout": null
}<|MERGE_RESOLUTION|>--- conflicted
+++ resolved
@@ -1,10 +1,6 @@
 {
   "template": "https://github.com/PrefectHQ/prefect-collection-template",
-<<<<<<< HEAD
-  "commit": "ff7c2498c022e0722e9ed99a09e7bc58d22b94d9",
-=======
   "commit": "e3d7ae506a6c84fdb78d2e74177833d625d72198",
->>>>>>> ae01dd48
   "context": {
     "cookiecutter": {
       "full_name": "Prefect Technologies, Inc.",
