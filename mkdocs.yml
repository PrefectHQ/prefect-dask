--- conflicted
+++ resolved
@@ -65,9 +65,10 @@
 
 nav:
     - Home: index.md
-<<<<<<< HEAD
-    - Task Runners: task_runners.md
-    - Utils: utils.md
+    - Usage Guide: usage_guide.md
+    - API Reference:
+      - Task Runners: task_runners.md
+      - Utils: utils.md
 
 extra:
     social:
@@ -88,10 +89,4 @@
         - icon: fontawesome/brands/docker
           link: https://hub.docker.com/r/prefecthq/prefect/
         - icon: fontawesome/brands/python
-          link: https://pypi.org/project/prefect/
-=======
-    - Usage Guide: usage_guide.md
-    - API Reference:
-      - Task Runners: task_runners.md
-      - Utils: utils.md
->>>>>>> 24c09042
+          link: https://pypi.org/project/prefect/